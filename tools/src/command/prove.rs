--- conflicted
+++ resolved
@@ -116,19 +116,20 @@
             let state = nexus_prover::pp::gen_or_load(false, k, path_str, None)?;
             let root = nexus_prover::prove_par(state, trace)?;
 
-<<<<<<< HEAD
             nexus_prover::save_proof(root, &proof_path)?;
         }
         vm_config::NovaImpl::ParallelCompressible => {
             let state = nexus_prover::pp::gen_or_load(false, k, path_str, None)?;
             let root = nexus_prover::prove_par_com(state, trace)?;
-=======
-        save_proof(root, &proof_path)?;
-    } else {
-        let state = nexus_prover::pp::gen_or_load(false, k, path_str)?;
-        let proof = nexus_prover::prove_seq(&state, trace)?;
 
-        save_proof(proof, &proof_path)?;
+            nexus_prover::save_proof(root, &proof_path)?;
+        }
+        vm_config::NovaImpl::Sequential => {
+            let state = nexus_prover::pp::gen_or_load(false, k, path_str, None)?;
+            let proof = nexus_prover::prove_seq(&state, trace)?;
+
+            nexus_prover::save_proof(proof, &proof_path)?;
+        }
     }
 
     Ok(())
@@ -144,17 +145,11 @@
     let mut term = nexus_tui::TerminalHandle::new_enabled();
     let mut context = term.context("Saving").on_step(|_step| "proof".into());
     let _guard = context.display_step();
->>>>>>> 35f5d2fa
 
-            nexus_prover::save_proof(root, &proof_path)?;
-        }
-        vm_config::NovaImpl::Sequential => {
-            let state = nexus_prover::pp::gen_or_load(false, k, path_str, None)?;
-            let proof = nexus_prover::prove_seq(&state, trace)?;
+    let mut buf = Vec::new();
 
-            nexus_prover::save_proof(proof, &proof_path)?;
-        }
-    }
+    proof.serialize_compressed(&mut buf)?;
+    std::fs::write(path, buf)?;
 
     Ok(())
 }