<<<<<<< HEAD
Cargo.lock
target/
*.zst
=======
target

### next line: for us Vim users ;-)
.*.swp

### next line: for our public-parameters files
*/nexus-public.zst
>>>>>>> ce4cb496
<|MERGE_RESOLUTION|>--- conflicted
+++ resolved
@@ -1,8 +1,3 @@
-<<<<<<< HEAD
-Cargo.lock
-target/
-*.zst
-=======
 target
 
 ### next line: for us Vim users ;-)
@@ -10,4 +5,4 @@
 
 ### next line: for our public-parameters files
 */nexus-public.zst
->>>>>>> ce4cb496
+*.zst