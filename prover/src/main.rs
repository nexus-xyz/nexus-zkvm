--- conflicted
+++ resolved
@@ -157,14 +157,10 @@
     let opts = Opts::parse();
 
     match opts.command {
-<<<<<<< HEAD
         Gen { k, par, pp_file, com, srs_file } => {
             gen_to_file(k, par, com, &pp_file, srs_file.as_deref())?;
             Ok(())
         }
-=======
-        Gen { k, par, pp_file, srs_file } => gen_to_file(k, par, &pp_file, srs_file.as_deref()),
->>>>>>> 42000dfd
 
         SpartanKeyGen { pp_file, srs_file, key_file } => {
             gen_key_to_file(&pp_file, &srs_file, &key_file)?;
