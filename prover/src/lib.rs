--- conflicted
+++ resolved
@@ -24,53 +24,54 @@
     types::{ComPCDNode, ComPP, ComProof, IVCProof, PCDNode, ParPP, SeqPP, SpartanKey},
 };
 
-<<<<<<< HEAD
-pub const LOG_TARGET: &str = "nexus-prover";
-
-pub fn save_proof<P: CanonicalSerialize>(proof: P, path: &Path) -> anyhow::Result<()> {
-    tracing::info!(
-        target: LOG_TARGET,
-        path = %path.display(),
-        "Saving the proof",
-    );
-
-    let mut term = nexus_tui::TerminalHandle::new();
-    let mut context = term.context("Saving").on_step(|_step| "proof".into());
-    let _guard = context.display_step();
-
-    let mut buf = Vec::new();
-
-    proof.serialize_compressed(&mut buf)?;
-    std::fs::write(path, buf)?;
-
-    Ok(())
-}
-
-pub fn load_proof<P: CanonicalDeserialize>(path: &Path) -> Result<P, ProofError> {
-    let file = std::fs::File::open(path)?;
-    let reader = std::io::BufReader::new(file);
-    tracing::info!(
-        target: LOG_TARGET,
-        path = %path.display(),
-        "Loading the proof",
-    );
-
-    let mut term = nexus_tui::TerminalHandle::new();
-    let mut context = term.context("Loading").on_step(|_step| "proof".into());
-    let _guard = context.display_step();
-
-    let proof: P = P::deserialize_compressed(reader)?;
-
-    Ok(proof)
-}
-=======
 #[cfg(feature = "verbose")]
 const TERMINAL_MODE: nexus_tui::Mode = nexus_tui::Mode::Enabled;
 #[cfg(not(feature = "verbose"))]
 const TERMINAL_MODE: nexus_tui::Mode = nexus_tui::Mode::Disabled;
 
-const LOG_TARGET: &str = "nexus-prover";
->>>>>>> 35f5d2fa
+#[cfg(feature = "verbose")]
+const TERMINAL_MODE: nexus_tui::Mode = nexus_tui::Mode::Enabled;
+#[cfg(not(feature = "verbose"))]
+const TERMINAL_MODE: nexus_tui::Mode = nexus_tui::Mode::Disabled;
+
+pub const LOG_TARGET: &str = "nexus-prover";
+
+pub fn save_proof<P: CanonicalSerialize>(proof: P, path: &Path) -> anyhow::Result<()> {
+    tracing::info!(
+        target: LOG_TARGET,
+        path = %path.display(),
+        "Saving the proof",
+    );
+
+    let mut term = nexus_tui::TerminalHandle::new(TERMINAL_MODE);
+    let mut context = term.context("Saving").on_step(|_step| "proof".into());
+    let _guard = context.display_step();
+
+    let mut buf = Vec::new();
+
+    proof.serialize_compressed(&mut buf)?;
+    std::fs::write(path, buf)?;
+
+    Ok(())
+}
+
+pub fn load_proof<P: CanonicalDeserialize>(path: &Path) -> Result<P, ProofError> {
+    let file = std::fs::File::open(path)?;
+    let reader = std::io::BufReader::new(file);
+    tracing::info!(
+        target: LOG_TARGET,
+        path = %path.display(),
+        "Loading the proof",
+    );
+
+    let mut term = nexus_tui::TerminalHandle::new(TERMINAL_MODE);
+    let mut context = term.context("Loading").on_step(|_step| "proof".into());
+    let _guard = context.display_step();
+
+    let proof: P = P::deserialize_compressed(reader)?;
+
+    Ok(proof)
+}
 
 fn estimate_size(tr: &Trace) -> usize {
     use std::mem::size_of_val as sizeof;
@@ -152,7 +153,7 @@
                 format!("{step_type} {step}")
             };
 
-            let mut term = nexus_tui::TerminalHandle::new();
+            let mut term = nexus_tui::TerminalHandle::new(TERMINAL_MODE);
             let mut term_ctx = term
                 .context("Computing")
                 .on_step(on_step)
@@ -195,7 +196,6 @@
     };
 }
 
-<<<<<<< HEAD
 prove_par_impl!(ParPP, PCDNode, prove_par);
 prove_par_impl!(ComPP, ComPCDNode, prove_par_com);
 
@@ -209,9 +209,6 @@
         "Compressing the proof",
     );
     let mut term = nexus_tui::TerminalHandle::new();
-=======
-    let mut term = nexus_tui::TerminalHandle::new(TERMINAL_MODE);
->>>>>>> 35f5d2fa
     let mut term_ctx = term
         .context("Compressing")
         .on_step(|_step| "the proof".into());
