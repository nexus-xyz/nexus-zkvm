--- conflicted
+++ resolved
@@ -87,64 +87,38 @@
     let _guard = term_ctx.display_step();
 
     if par {
-<<<<<<< HEAD
-        if com {
-            let srs_file = match srs_file_opt {
-                Some(srs_file) => srs_file,
-                None => {
-                    tracing::error!(
-                        target: LOG_TARGET,
-                        "SRS file is not provided",
-                    );
-                    return Err(ProofError::MissingSRS)?;
-                }
-            };
-            tracing::info!(
+        match srs_file {
+            Some(srs_file) => {
+                tracing::info!(
                 target: LOG_TARGET,
                 path =?srs_file,
                 "Reading the SRS",
-            );
-
-            let srs: SRS = load_srs(srs_file)?;
-
-            tracing::info!(
-                target: LOG_TARGET,
-                path =?srs_file,
-                "SRS found for a maximum of {} variables",
-                srs.max_num_vars
-            );
-
-            tracing::info!(
-                target: LOG_TARGET,
-                "Generating compressible PCD public parameters",
-            );
-
-            let pp: ComPP = gen_vm_pp(k, &srs)?;
-            show_pp(&pp);
-            save_pp(pp, pp_file)
-        } else {
-            tracing::info!(
-                target: LOG_TARGET,
-                "Generating non-compressible PCD public parameters",
-            );
-
-            let pp: ParPP = gen_vm_pp(k, &())?;
-            show_pp(&pp);
-            save_pp(pp, pp_file)
-=======
-        match srs_file {
-            Some(srs_file) => {
+                );
                 let srs: SRS = load_srs(srs_file)?;
                 let pp: ComPP = gen_vm_pp(k, &srs)?;
+                tracing::info!(
+                    target: LOG_TARGET,
+                    path =?srs_file,
+                    "SRS found for a maximum of {} variables",
+                    srs.max_num_vars
+                );
+
+                tracing::info!(
+                    target: LOG_TARGET,
+                    "Generating compressible PCD public parameters",
+                );
                 show_pp(&pp);
                 save_pp(pp, pp_file)
             }
             None => {
+                tracing::info!(
+                    target: LOG_TARGET,
+                    "Generating non-compressible PCD public parameters",
+                );
                 let pp: ParPP = gen_vm_pp(k, &())?;
                 show_pp(&pp);
                 save_pp(pp, pp_file)
             }
->>>>>>> 42000dfd
         }
     } else {
         tracing::info!(
