//! # Basic Block and Instruction Encoder for RISC-V
//!
//! This module provides functionality for encoding RISC-V instructions into their little-endian binary representations.
//! It supports encoding various instruction types, including R-type, I-type, S-type, B-type, U-type, and J-type.
//!
//! ## Encoding an Instruction
//!
//! The `Instruction` struct implement an `encode` method that returns the binary representation
//! of the instruction as a `u32`. It supports encoding of built-in RISC-V instructions
//! based on their instruction type.
//!
//! ## Encoding a BasicBlock
//!
//! The `BasicBlock` struct implements an `encode` method that returns a `Vec<u32>` containing
//! the binary representations of the instructions in the block. It supports encoding
//! of built-in RISC-V instructions based on their instruction type.

use crate::{
    constants::KECCAKF_OPCODE,
    riscv::instruction::{Instruction, InstructionType},
};

/// Encodes an R-type instruction into its binary representation.
fn encode_r_type(instruction: &Instruction) -> u32 {
    let opcode = (instruction.opcode.raw as u32) & 0x7F;
    let rd = (instruction.op_a as u32 & 0x1F) << 7;
    let funct3 = (instruction.opcode.fn3.value() as u32) << 12;
    let rs1 = (instruction.op_b as u32 & 0x1F) << 15;
    let rs2 = (instruction.op_c & 0x1F) << 20;
    let funct7 = (instruction.opcode.fn7.value() as u32) << 25;

    opcode | rd | funct3 | rs1 | rs2 | funct7
}

/// Encodes an I-type instruction into its binary representation.
fn encode_i_type(instruction: &Instruction) -> u32 {
    let opcode = (instruction.opcode.raw as u32) & 0x7F;
    let rd = (instruction.op_a as u32 & 0x1F) << 7;
    let funct3 = (instruction.opcode.fn3.value() as u32) << 12;
    let rs1 = (instruction.op_b as u32 & 0x1F) << 15;
    let imm = (instruction.op_c & 0xFFF) << 20;

    opcode | rd | funct3 | rs1 | imm
}

/// Encodes an I-type instruction with shift amount (shamt) into its binary representation.
fn encode_i_shamt_type(instruction: &Instruction) -> u32 {
    let opcode = (instruction.opcode.raw as u32) & 0x7F;
    let rd = (instruction.op_a as u32 & 0x1F) << 7;
    let funct3 = (instruction.opcode.fn3.value() as u32) << 12;
    let rs1 = (instruction.op_b as u32 & 0x1F) << 15;
    let shamt = (instruction.op_c & 0x1F) << 20;
    let funct7 = (instruction.opcode.fn7.value() as u32) << 25;

    opcode | rd | funct3 | rs1 | shamt | funct7
}

/// Encodes an S-type instruction into its binary representation.
fn encode_s_type(instruction: &Instruction) -> u32 {
    let opcode = (instruction.opcode.raw as u32) & 0x7F;
    let funct3 = (instruction.opcode.fn3.value() as u32) << 12;
    let rs1 = (instruction.op_a as u32 & 0x1F) << 15;
    let rs2 = (instruction.op_b as u32 & 0x1F) << 20;
    let imm_4_0 = (instruction.op_c & 0x1F) << 7;
    let imm_11_5 = (instruction.op_c & 0xFE0) << 20;

    imm_11_5 | rs2 | rs1 | funct3 | imm_4_0 | opcode
}

/// Encodes a B-type instruction into its binary representation.
fn encode_b_type(instruction: &Instruction) -> u32 {
    let opcode = (instruction.opcode.raw as u32) & 0x7F;
    let funct3 = (instruction.opcode.fn3.value() as u32) << 12;
    let rs1 = (instruction.op_a as u32 & 0x1F) << 15;
    let rs2 = (instruction.op_b as u32 & 0x1F) << 20;
    let imm = (instruction.op_c as i32) >> 1;
    let imm_12   = ((imm >> 11) & 0x1) << 31;
    let imm_10_5 = ((imm >> 5)  & 0x3F) << 25; 
    let imm_4_1  = ((imm >> 1)  & 0xF) << 8; 
    let imm_11   = ((imm >> 10) & 0x1) << 7;

    imm_12 | imm_10_5 | rs2 | rs1 | funct3 | imm_4_1 | imm_11 | opcode
}

/// Encodes a U-type instruction into its binary representation.
fn encode_u_type(instruction: &Instruction) -> u32 {
    let opcode = (instruction.opcode.raw as u32) & 0x7F;
    let rd = (instruction.op_a as u32 & 0x1F) << 7;
    let imm = (instruction.op_c << 12) & 0xFFFFF000;

    opcode | rd | imm
}

/// Encodes a J-type instruction into its binary representation.
fn encode_j_type(instruction: &Instruction) -> u32 {
    let opcode = (instruction.opcode.raw as u32) & 0x7F;
    let rd = (instruction.op_a as u32 & 0x1F) << 7;
    let imm = (instruction.op_c as i32) >> 1;

    // Reconstruct the immediate value in the correct bit positions
    let imm_20    = ((imm >> 19) & 0x1) << 31; 
    let imm_10_1  = ((imm >> 0)  & 0x3FF) << 21; 
    let imm_11    = ((imm >> 10) & 0x1) << 20; 
    let imm_19_12 = ((imm >> 11) & 0xFF) << 12;

    imm_20 as u32 | imm_10_1 as u32 | imm_11 as u32 | imm_19_12 as u32 | rd | opcode
}

/// Encodes an instruction into its binary representation to little-endian format.
pub fn encode_instruction(instruction: &Instruction) -> u32 {
    if instruction.opcode.is_builtin() {
        match instruction.ins_type {
            InstructionType::RType => encode_r_type(instruction).to_le(),
            InstructionType::IType => encode_i_type(instruction).to_le(),
            InstructionType::ITypeShamt => encode_i_shamt_type(instruction).to_le(),
            InstructionType::SType => encode_s_type(instruction).to_le(),
            InstructionType::BType => encode_b_type(instruction).to_le(),
            InstructionType::UType => encode_u_type(instruction).to_le(),
            InstructionType::JType => encode_j_type(instruction).to_le(),
            InstructionType::Unimpl => 0,
        }
    } else {
        // TODO: handle built-in custom instructions.
        //
        // The only supported opcode is keccakf.
        assert_eq!(instruction.opcode.raw, KECCAKF_OPCODE);
        encode_s_type(instruction).to_le()
    }
}

#[cfg(test)]
mod tests {
    use super::encode_instruction;
    use crate::riscv::{
        instruction::{Instruction, InstructionType},
        opcode::BuiltinOpcode,
        Opcode,
    };

    #[test]
    fn test_encode_simple_instructions() {
        // Test encoding of a simple R-type instruction
        let r_instruction = Instruction {
            opcode: Opcode::from(BuiltinOpcode::ADD),
            ins_type: InstructionType::RType,
            op_a: 2.into(),
            op_b: 3.into(),
            op_c: 1,
        };
        let encoded_r = r_instruction.encode();
        assert_eq!(encoded_r, 0x118133);

        // Test encode of a simple I-type instruction
        let i_instruction = Instruction {
            opcode: Opcode::from(BuiltinOpcode::ADDI),
            ins_type: InstructionType::IType,
            op_a: 2.into(),
            op_b: 3.into(),
            op_c: 10,
        };
        let encoded_i = i_instruction.encode();
        assert_eq!(encoded_i, 0xA18113);

        // Test encode of a simple S-type instruction
        let s_instruction = Instruction {
            opcode: Opcode::from(BuiltinOpcode::SW),
            ins_type: InstructionType::SType,
            op_a: 2.into(),
            op_b: 3.into(),
            op_c: 10,
        };
        let encoded_s = s_instruction.encode();
        assert_eq!(encoded_s, 0x312523);

        //  Test encode of a simple B-type instruction
        let b_instruction = Instruction {
            opcode: Opcode::from(BuiltinOpcode::BEQ),
            ins_type: InstructionType::BType,
            op_a: 2.into(),
            op_b: 3.into(),
            op_c: 10,
        };
        let encoded_b = b_instruction.encode();
        assert_eq!(encoded_b, 0x310563);

        //  Test encode of a simple U-type instruction
        let u_instruction = Instruction {
            opcode: Opcode::from(BuiltinOpcode::LUI),
            ins_type: InstructionType::UType,
            op_a: 2.into(),
            op_b: 0.into(),
            op_c: 10,
        };
        let encoded_u = u_instruction.encode();
        assert_eq!(encoded_u, 0xA137);

        //  Test encode of a simple J-type instruction
        let j_instruction = Instruction {
            opcode: Opcode::from(BuiltinOpcode::JAL),
            ins_type: InstructionType::JType,
            op_a: 2.into(),
            op_b: 0.into(),
            op_c: 10,
        };
        let encoded_j = j_instruction.encode();
        assert_eq!(encoded_j, 0xA0016F);

        //  Test encode of a simple I-type shamt instruction
        let i_shamt_instruction = Instruction {
            opcode: Opcode::from(BuiltinOpcode::SRAI),
            ins_type: InstructionType::ITypeShamt,
            op_a: 2.into(),
            op_b: 3.into(),
            op_c: 10,
        };
        let encoded_i_shamt = i_shamt_instruction.encode();
        assert_eq!(encoded_i_shamt, 0x40A1D113);
    }

    #[test]
    fn test_b_type_encoding_correctness() {
        let ins = Instruction {
            opcode: Opcode::from(BuiltinOpcode::BEQ),
            ins_type: InstructionType::BType,
            op_a: 1.into(),
            op_b: 2.into(),
<<<<<<< HEAD
            op_c: 16,  // immediate must be aligned
=======
            op_c: 16, // immediate must be aligned
>>>>>>> 5b4f5ede
        };
        let encoded = encode_instruction(&ins);
        assert_eq!(encoded & 0x7f, 0x63); // Check opcode
    }

    #[test]
    fn test_j_type_encoding_correctness() {
        let ins = Instruction {
            opcode: Opcode::from(BuiltinOpcode::JAL),
            ins_type: InstructionType::JType,
            op_a: 1.into(),
            op_b: 0.into(),
            op_c: 2048,
        };
        let encoded = encode_instruction(&ins);
        assert_eq!(encoded & 0x7f, 0x6f); // Check opcode
    }
}<|MERGE_RESOLUTION|>--- conflicted
+++ resolved
@@ -224,11 +224,7 @@
             ins_type: InstructionType::BType,
             op_a: 1.into(),
             op_b: 2.into(),
-<<<<<<< HEAD
-            op_c: 16,  // immediate must be aligned
-=======
-            op_c: 16, // immediate must be aligned
->>>>>>> 5b4f5ede
+op_c: 16, // immediate must be aligned
         };
         let encoded = encode_instruction(&ins);
         assert_eq!(encoded & 0x7f, 0x63); // Check opcode
