use ark_ec::CurveGroup;
use ark_ff::PrimeField;
use ark_serialize::CanonicalSerialize;
use merlin::Transcript;

pub trait ProofTranscript<G: CurveGroup> {
  fn append_protocol_name(&mut self, protocol_name: &'static [u8]);
  fn append_scalar(&mut self, label: &'static [u8], scalar: &G::ScalarField);
  fn append_scalars(&mut self, label: &'static [u8], scalars: &[G::ScalarField]);
  fn append_point(&mut self, label: &'static [u8], point: &G);
<<<<<<< HEAD
  #[allow(unused)]
=======
  #[allow(dead_code)]
>>>>>>> 0c944bde
  fn append_points(&mut self, label: &'static [u8], points: &[G]);
  fn challenge_scalar(&mut self, label: &'static [u8]) -> G::ScalarField;
  fn challenge_vector(&mut self, label: &'static [u8], len: usize) -> Vec<G::ScalarField>;
}

impl<G: CurveGroup> ProofTranscript<G> for Transcript {
  fn append_protocol_name(&mut self, protocol_name: &'static [u8]) {
    self.append_message(b"protocol-name", protocol_name);
  }

  fn append_scalar(&mut self, label: &'static [u8], scalar: &G::ScalarField) {
    let mut buf = vec![];
    scalar.serialize_compressed(&mut buf).unwrap();
    self.append_message(label, &buf);
  }

  fn append_scalars(&mut self, label: &'static [u8], scalars: &[G::ScalarField]) {
    self.append_message(label, b"begin_append_vector");
    for item in scalars.iter() {
      <Self as ProofTranscript<G>>::append_scalar(self, label, item);
    }
    self.append_message(label, b"end_append_vector");
  }

  fn append_point(&mut self, label: &'static [u8], point: &G) {
    let mut buf = vec![];
    point.serialize_compressed(&mut buf).unwrap();
    self.append_message(label, &buf);
  }

  fn append_points(&mut self, label: &'static [u8], points: &[G]) {
    self.append_message(label, b"begin_append_vector");
    for item in points.iter() {
      self.append_point(label, item);
    }
    self.append_message(label, b"end_append_vector");
  }

  fn challenge_scalar(&mut self, label: &'static [u8]) -> G::ScalarField {
    let mut buf = [0u8; 64];
    self.challenge_bytes(label, &mut buf);
    G::ScalarField::from_le_bytes_mod_order(&buf)
  }

  fn challenge_vector(&mut self, label: &'static [u8], len: usize) -> Vec<G::ScalarField> {
    (0..len)
      .map(|_i| <Self as ProofTranscript<G>>::challenge_scalar(self, label))
      .collect::<Vec<G::ScalarField>>()
  }
}

pub trait AppendToTranscript<G: CurveGroup> {
  fn append_to_transcript(&self, label: &'static [u8], transcript: &mut Transcript);
}

// // impl<G:CurveGroup> AppendToTranscript<G> for G::ScalarField {
// //   fn append_to_transcript(&self, label: &'static [u8], transcript: &mut Transcript) {
// //     transcript.append_scalar(label, self);
// //   }
// // }

// impl<G:CurveGroup> AppendToTranscript<G> for [G::ScalarField] {
//   fn append_to_transcript(&self, label: &'static [u8], transcript: &mut Transcript) {
//     transcript.append_message(label, b"begin_append_vector");
//     for item in self {
//       transcript.append_scalar(label, item);
//     }
//     transcript.append_message(label, b"end_append_vector");
//   }
// }

// impl<G:CurveGroup> AppendToTranscript<G> for G {
//   fn append_to_transcript(&self, label: &'static [u8], transcript: &mut Transcript) {
//     transcript.append_point(label, self);
//   }
// }<|MERGE_RESOLUTION|>--- conflicted
+++ resolved
@@ -8,11 +8,7 @@
   fn append_scalar(&mut self, label: &'static [u8], scalar: &G::ScalarField);
   fn append_scalars(&mut self, label: &'static [u8], scalars: &[G::ScalarField]);
   fn append_point(&mut self, label: &'static [u8], point: &G);
-<<<<<<< HEAD
-  #[allow(unused)]
-=======
   #[allow(dead_code)]
->>>>>>> 0c944bde
   fn append_points(&mut self, label: &'static [u8], points: &[G]);
   fn challenge_scalar(&mut self, label: &'static [u8]) -> G::ScalarField;
   fn challenge_vector(&mut self, label: &'static [u8], len: usize) -> Vec<G::ScalarField>;
